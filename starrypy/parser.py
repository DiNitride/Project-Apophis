import io
import logging
import struct
import zlib
from asyncio import sleep
from binascii import hexlify, unhexlify
<<<<<<< HEAD
from typing import BinaryIO, Callable, List, Dict, Any, Union, Hashable, Optional
from .enums import PacketType, WarpType, WarpWorldType, SystemLocationType


_cache = {}
parser_logger = logging.getLogger("starrypy.parser")

JsonType = Union[None, bool, int, float, str, List["JsonType"], Dict[str, "JsonType"]]
=======

from .enums import PacketType
# from .packet import Packet

>>>>>>> 80065470

# Some structs, pre-built for performance

struct_cache = {
    "bool": struct.Struct(">?"),
    "uint16": struct.Struct(">H"),
    "int16": struct.Struct(">h"),
    "uint32": struct.Struct(">L"),
    "int32": struct.Struct(">l"),
    "uint64": struct.Struct(">Q"),
    "int64": struct.Struct(">q"),
    "float": struct.Struct(">f"),
    "double": struct.Struct(">d"),
    "vec2f": struct.Struct(">2f"),
    "vec2i": struct.Struct(">2l"),
    "vec2ui": struct.Struct(">2L"),
    "vec3i": struct.Struct(">3l")
}

# Basic data type parsing


def parse_byte(stream: BinaryIO) -> int:
    return ord(stream.read(1))


def build_byte(obj: int) -> bytes:
    return obj.to_bytes(1, byteorder="big", signed=False)


def parse_with_struct(stream: BinaryIO, data_type: str) -> Union[bool, int, float, tuple]:
    """
    This function takes an input stream and transforms it into a variety of data types, depending on data_type.
    :param stream: A stream object of raw bytes.
    :param data_type: str, the struct type to use. Valid values are listed in struct_cache.
    :return: The unpacked value.
    """
    s = struct_cache[data_type]
    unpacked = s.unpack(stream.read(s.size))
    if len(unpacked) == 1:  # Don't return a tuple if there's only one element
        unpacked = unpacked[0]
    return unpacked


def build_with_struct(obj: Union[bool, int, float, tuple], data_type: str) -> bytes:
    """
    This function takes a variety of simple input data types and turns them into bytes depending on data_type.
    :param obj: The object to be parsed. Should be one of [bool, int, float] or a tuple of int or float.
    :param data_type: str, the struct type to use. Valid values are listed in struct_cache.
    :return: bytes: The packed form of the input data.
    """
    return struct_cache[data_type].pack(obj)


def parse_vlq(stream: BinaryIO) -> int:
    value = 0
    while True:
        try:
            tmp = ord(stream.read(1))
            value = (value << 7) | (tmp & 0x7f)
            if tmp & 0x80 == 0:
                break
        except TypeError:
            break
    return value


def build_vlq(obj: int) -> bytes:
    result = bytearray()
    value = int(obj)
    if obj == 0:
        result = bytearray(b'\x00')
    else:
        while value > 0:
            byte = value & 0x7f
            value >>= 7
            if value != 0:
                byte |= 0x80
            result.insert(0, byte)
        if len(result) > 1:
            result[0] |= 0x80
            result[-1] ^= 0x80
    return bytes(result)


def parse_signed_vlq(stream: BinaryIO) -> int:
    v = parse_vlq(stream)
    if (v & 1) == 0x00:
        return v >> 1
    else:
        return -((v >> 1) + 1)


def build_signed_vlq(obj: int) -> bytes:
    value = abs(obj * 2)
    if obj < 0:
        value -= 1
    return build_vlq(value)


def parse_byte_array(stream: BinaryIO) -> bytes:
    array_len = parse_vlq(stream)
    return stream.read(array_len)


def build_byte_array(obj: bytes) -> bytes:
    return build_vlq(len(obj)) + obj


def parse_utf8_string(stream: BinaryIO) -> str:
    return parse_byte_array(stream).decode("utf-8")


def build_utf8_string(obj: str) -> bytes:
    return build_byte_array(obj.encode("utf-8"))


def parse_string_set(stream: BinaryIO) -> List[str]:
    set_len = parse_vlq(stream)
    return [parse_utf8_string(stream) for _ in range(set_len)]


def build_string_set(obj: List[str]) -> bytes:
    res = b''
    res += build_vlq(len(obj))
    return res + b"".join(x.encode("utf-8") for x in obj)


def parse_uuid(stream: BinaryIO) -> bytes:
    return hexlify(stream.read(16))


def build_uuid(obj: bytes) -> bytes:
    return unhexlify(obj)


def parse_json(stream: BinaryIO) -> JsonType:
    t = parse_byte(stream)
    if t == 1:
        # null
        return None
    elif t == 2:
        # floating-point
        return parse_with_struct(stream, "double")
    elif t == 3:
        # boolean
        return parse_with_struct(stream, "bool")
    elif t == 4:
        # integer
        return parse_signed_vlq(stream)
    elif t == 5:
        # string
        return parse_utf8_string(stream)
    elif t == 6:
        # array
        return parse_json_array(stream)
    elif t == 7:
        # object (map or dictionary)
        return parse_json_object(stream)
    else:
        raise ValueError(f"Json does not have type with index {t}!")


def build_json(obj: JsonType) -> bytes:
    res = b""
    if obj is None:
        res += b"\x01"
    elif isinstance(obj, float):
        res += b"\x02" + build_with_struct(obj, "double")
    elif isinstance(obj, bool):
        res += b"\x03" + build_with_struct(obj, "bool")
    elif isinstance(obj, int):
        res += b"\x04" + build_signed_vlq(obj)
    elif isinstance(obj, str):
        res += b"\x05" + build_utf8_string(obj)
    elif isinstance(obj, list):
        res += b"\x06" + build_json_array(obj)
    elif isinstance(obj, dict):
        res += b"\x07" + build_json_object(obj)
    else:
        raise TypeError(f"Object with type {type(obj)} is not a valid JSON object!")
    return res


def parse_json_array(stream: BinaryIO) -> List[JsonType]:
    return parse_set(stream, parse_json)


def build_json_array(obj: List[JsonType]) -> bytes:
    return build_set(obj, build_json)


def parse_json_object(stream: BinaryIO) -> Dict[str, JsonType]:
    return parse_hashmap(stream, parse_utf8_string, parse_json)


def build_json_object(obj: Dict[str, JsonType]) -> bytes:
    return build_hashmap(obj, build_utf8_string, build_json)

# Higher-level data object parsing functions


def parse_maybe(stream: BinaryIO,
                data_type: Callable[[BinaryIO], Any]) -> Optional:
    if parse_with_struct(stream, "bool"):
        return data_type(stream)
    return None


def build_maybe(obj: Optional, data_type: Callable[[Any], bytes]) -> bytes:
    if obj is not None:
        return build_with_struct(True, "bool") + data_type(obj)
    return build_with_struct(False, "bool")


def parse_set(stream: BinaryIO, data_type: Callable[[BinaryIO], Any]) -> List:
    set_len = parse_vlq(stream)
    return [data_type(stream) for _ in range(set_len)]


def build_set(obj: List, data_type: Callable[[Any], bytes]) -> bytes:
    res = build_vlq(len(obj))
    return res + b"".join(data_type(x) for x in obj)


def parse_hashmap(stream: BinaryIO, key_type: Callable[[BinaryIO], Hashable],
                  value_type: Callable[[BinaryIO], Any]) -> Dict:
    map_len = parse_vlq(stream)
    return dict((key_type(stream), value_type(stream)) for _ in range(map_len))


def build_hashmap(obj: Dict, key_type: Callable[[Hashable], bytes],
                  value_type: Callable[[Any], bytes]) -> bytes:
    res = build_vlq(len(obj))
    key_list = (key_type(x) for x in obj.keys())
    val_list = (value_type(x) for x in obj.values())
    # noinspection PyTypeChecker
    return res + b"".join(zip(key_list, val_list))


def parse_chat_header(stream: BinaryIO) -> Dict:
    res = {"mode": parse_byte(stream)}
    if res["mode"] > 1:
        res["channel"] = parse_utf8_string(stream)
    else:
        res["channel"] = ""
        res["unknown"] = parse_byte(stream)  # Spooky
    res["client_id"] = parse_with_struct(stream, "uint16")
    return res


def build_chat_header(obj: Dict) -> bytes:
    res = build_byte(obj["mode"])
    if obj["mode"] > 1:
        res += build_utf8_string(obj["channel"])
    else:
        res += build_byte(obj["unknown"])
    res += build_with_struct(obj["client_id"], "uint16")
    return res


def parse_celestial_coordinates(stream: BinaryIO) -> Dict:
    return {
        "coordinates": parse_with_struct(stream, "vec3i"),
        "planet": parse_with_struct(stream, "int32"),
        "satellite": parse_with_struct(stream, "int32")
    }


def build_celestial_coordinates(obj: Dict) -> bytes:
    return b"".join((build_with_struct(obj["coordinates"], "vec3i"),
                     build_with_struct(obj["planet"], "int32"),
                     build_with_struct(obj["satellite"], "int32")))


def parse_system_location(stream: BinaryIO) -> Dict:
    dest_type = parse_byte(stream)
    res = {"type": dest_type}
    if dest_type == SystemLocationType.SYSTEM:
        pass
    elif dest_type == SystemLocationType.COORDINATE:
        res["coordinates"] = parse_celestial_coordinates(stream)
    elif dest_type == SystemLocationType.ORBIT:
        res["coordinates"] = parse_celestial_coordinates(stream)
        res["direction"] = parse_with_struct(stream, "int32")
        res["enter_time"] = parse_with_struct(stream, "double")
        res["enter_position"] = parse_with_struct(stream, "vec2f")
    elif dest_type == SystemLocationType.UUID:
        res["destination_id"] = parse_uuid(stream)
    elif dest_type == SystemLocationType.LOCATION:
        res["location"] = parse_with_struct(stream, "vec2f")
    else:
        raise TypeError(f"System location type {dest_type} is not defined for parsing!")
    return res


def build_system_location(obj: Dict) -> bytes:
    dest_type = obj["type"]
    res = build_byte(dest_type)
    if dest_type == SystemLocationType.SYSTEM:
        pass
    elif dest_type == SystemLocationType.COORDINATE:
        res += build_celestial_coordinates(obj["coordinates"])
    elif dest_type == SystemLocationType.ORBIT:
        orbit_li = (
            build_celestial_coordinates(obj["coordinates"]),
            build_with_struct(obj["direction"], "int32"),
            build_with_struct(obj["enter_time"], "double"),
            build_with_struct(obj["enter_position"], "vec2f")
        )
        res += b"".join(orbit_li)
    elif dest_type == SystemLocationType.UUID:
        res += build_uuid(obj["destination_id"])
    elif dest_type == SystemLocationType.LOCATION:
        res += build_with_struct(obj["location"], "vec2f")
    else:
        raise TypeError(f"System location type {dest_type} is not defined for parsing!")
    return res


def parse_warp_action(stream: BinaryIO) -> Dict:
    warp_type = parse_byte(stream)
    res = {"warp_type": warp_type}

    if warp_type == WarpType.TO_WORLD:
        world_type = parse_byte(stream)
        res["world_type"] = world_type
        if world_type == WarpWorldType.CELESTIAL_WORLD:
            res["celestial_coordinates"] = parse_celestial_coordinates(stream)
            res["teleporter"] = parse_maybe(stream, parse_utf8_string)
        elif world_type == WarpWorldType.SHIP_WORLD:
            res["ship_owner"] = parse_uuid(stream)
            res["start_position"] = parse_maybe(stream, lambda x: parse_with_struct(x, "vec2ui"))
        elif world_type == WarpWorldType.UNIQUE_WORLD:
            res["world_name"] = parse_utf8_string(stream)
            res["instance_id"] = parse_maybe(stream, parse_uuid)
            res["level"] = parse_maybe(stream, lambda x: parse_with_struct(x, "float"))
            res["teleporter_id"] = parse_maybe(stream, parse_utf8_string)
        else:
            raise TypeError(f"World warp type {world_type} is not defined for parsing!")

    elif warp_type == WarpType.TO_PLAYER:
        res["player_id"] = parse_uuid(stream)

    elif warp_type == WarpType.TO_ALIAS:
        res["alias_type"] = parse_with_struct(stream, "int32")

    else:
        raise TypeError(f"Warp type {warp_type} is not defined for parsing!")

    return res


def build_warp_action(obj: Dict) -> bytes:
    warp_type = obj["warp_type"]
    res = build_byte(warp_type)

    if warp_type == WarpType.TO_WORLD:
        world_type = obj["world_type"]
        res += build_byte(world_type)
        if world_type == WarpWorldType.CELESTIAL_WORLD:
            res += build_celestial_coordinates(obj["celestial_coordinates"])
            res += build_maybe(obj["teleporter"], build_utf8_string)
        elif world_type == WarpWorldType.SHIP_WORLD:
            res += build_uuid(obj["ship_owner"])
            res += build_maybe(obj["start_position"], lambda x: build_with_struct(x, "vec2ui"))
        elif world_type == WarpWorldType.UNIQUE_WORLD:
            data_li = (
                build_utf8_string(obj["world_name"]),
                build_maybe(obj["instance_id"], build_uuid),
                build_maybe(obj["level"], lambda x: build_with_struct(x, "float")),
                build_maybe(obj["teleporter_id"], build_utf8_string)
            )
            res += b"".join(data_li)
        else:
            raise TypeError(f"World warp type {world_type} is not defined for parsing!")

    elif warp_type == WarpType.TO_PLAYER:
        res += build_uuid(obj["player_id"])

    elif warp_type == WarpType.TO_ALIAS:
        res += build_with_struct(obj["alias_type"], "int32")

    else:
        raise TypeError(f"Warp type {warp_type} is not defined for parsing!")

    return res


def parse_world_chunks(stream: BinaryIO) -> Dict:
    # I'll be honest, I've not a damned clue what's going on in this thing.
    # And honestly, it's doubtful we'll need any more parsing than this;
    # Python is simply too slow for us to be parsing tile arrays and such
    array_len = parse_vlq(stream)
    chunks = [(i, parse_byte_array(stream), parse_byte(stream), parse_byte_array(stream))
              for i in range(array_len)]
    return {"length": array_len, "contents": chunks}

# Specific packet parsing functions
# These receive two arguments from parse_ or build_packet
# Arg 1 is either the data stream or the parsed_data dict from the packet, depending on if reading or writing
# Arg 2 is the direction the packet is going in, as a PacketDirection
# Most packets don't need the second one, but it's there when they do

# Protocol packets
# - Protocol request


def parse_protocol_request(stream: BinaryIO, _) -> Dict:
    return {"request_protocol_version": parse_with_struct(stream, "uint32")}

# - Protocol response


def parse_protocol_response(stream: BinaryIO, _) -> Dict:
    return {"allowed": parse_with_struct(stream, "bool")}

# Universe server to client
# - Server disconnect


def parse_server_disconnect(stream: BinaryIO, _) -> Dict:
    return {"reason": parse_utf8_string(stream)}


def build_server_disconnect(obj: Dict, _) -> bytes:
    return build_utf8_string(obj["reason"])

# - Connect success


def parse_connect_success(stream: BinaryIO, _) -> Dict:
    return {
        "client_id": parse_vlq(stream),
        "server_uuid": parse_uuid(stream),
        "planet_orbital_levels": parse_with_struct(stream, "int32"),
        "satellite_orbital_levels": parse_with_struct(stream, "int32"),
        "chunk_size": parse_with_struct(stream, "int32"),
        "xy_coord_range": parse_with_struct(stream, "vec2i"),
        "z_coord_range": parse_with_struct(stream, "vec2i")
    }


def build_connect_success(obj: Dict, _) -> bytes:
    res = [
        build_vlq(obj["client_id"]),
        build_uuid(obj["server_uuid"]),
        build_with_struct(obj["planet_orbital_levels"], "int32"),
        build_with_struct(obj["satellite_orbital_levels"], "int32"),
        build_with_struct(obj["chunk_size"], "int32"),
        build_with_struct(obj["xy_coord_range"], "vec2i"),
        build_with_struct(obj["z_coord_range"], "vec2i")
    ]
    return b"".join(res)

# - Connect failure


def parse_connect_failure(stream: BinaryIO, _) -> Dict:
    return {"reason": parse_utf8_string(stream)}


def build_connect_failure(obj: Dict, _) -> bytes:
    return build_utf8_string(obj["reason"])

# - Handshake challenge


def parse_handshake_challenge(stream: BinaryIO, _) -> Dict:
    return {"password_salt": parse_byte_array(stream)}

# - Chat received


def parse_chat_received(stream: BinaryIO, _) -> Dict:
    return {
        "header": parse_chat_header(stream),
        "name": parse_utf8_string(stream),
        "junk": parse_byte(stream),
        "message": parse_utf8_string(stream)
    }


def build_chat_received(obj: Dict, _) -> bytes:
    res = build_chat_header(obj["header"])
    res += build_utf8_string(obj["name"])
    res += build_byte(obj["junk"])
    res += build_utf8_string(obj["message"])
    return res

# - Universe time update


def parse_universe_time_update(stream: BinaryIO, _) -> Dict:
    return {"timestamp": parse_with_struct(stream, "double")}


def build_universe_time_update(obj: Dict, _) -> bytes:
    return build_with_struct(obj["timestamp"], "double")

# - Player warp result


def parse_player_warp_result(stream: BinaryIO, _) -> Dict:
    return {
        "success": parse_with_struct(stream, "bool"),
        "warp_action": parse_warp_action(stream),
        "warp_action_invalid": parse_with_struct(stream, "bool")
    }


def build_player_warp_result(obj: Dict, _) -> bytes:
    res = build_with_struct(obj["success"], "bool")
    res += build_warp_action(obj["warp_action"])
    return res + build_with_struct(obj["warp_action_invalid"], "bool")

# Universe client to server
# - Client connect


def parse_client_connect(stream: BinaryIO, _) -> Dict:
    return {
        "assets_digest": parse_byte_array(stream),
        "allow_assets_mismatch": parse_with_struct(stream, "bool"),
        "player_uuid": parse_uuid(stream),
        "player_name": parse_utf8_string(stream),
        "player_species": parse_utf8_string(stream),
        "ship_chunks": parse_world_chunks(stream),
        "ship_upgrades": {
            "ship_level": parse_with_struct(stream, "uint32"),
            "max_fuel": parse_with_struct(stream, "uint32"),
            "crew_size": parse_with_struct(stream, "uint32"),
            "fuel_efficiency": parse_with_struct(stream, "float"),
            "ship_speed": parse_with_struct(stream, "float"),
            "ship_capabilities": parse_string_set(stream)
        },
        "intro_complete": parse_with_struct(stream, "bool"),
        "account": parse_utf8_string(stream)
    }

# - Handshake response


def parse_handshake_response(stream: BinaryIO, _) -> Dict:
    return {"password_hash": parse_byte_array(stream)}

# - Player warp-


def parse_player_warp(stream: BinaryIO, _) -> Dict:
    return {
        "warp_action": parse_warp_action(stream),
        "deploy": parse_with_struct(stream, "bool")
    }


def build_player_warp(obj: Dict, _) -> bytes:
    return build_warp_action(obj["warp_action"]) + build_with_struct(obj["deploy"], "bool")

# - Fly ship


def parse_fly_ship(stream: BinaryIO, _) -> Dict:
    return {
        "system": parse_with_struct(stream, "vec3i"),
        "location": parse_system_location(stream)
    }


def build_fly_ship(obj: Dict, _) -> bytes:
    return build_with_struct(obj["system"], "vec3i") + build_system_location(obj["location"])

# - Chat send


def parse_chat_send(stream: BinaryIO, _) -> Dict:
    return {
        "text": parse_utf8_string(stream),
        "send_mode": parse_byte(stream)
    }


def build_chat_send(obj: Dict, _) -> bytes:
    return build_utf8_string(obj["text"]) + build_byte(obj["send_mode"])

# World server to client
# - World Start


def parse_world_start(stream: BinaryIO, _) -> Dict:
    return {
        "template_data": parse_json(stream),
        "sky_data": parse_byte_array(stream),
        "weather_data": parse_byte_array(stream),
        "player_start": parse_with_struct(stream, "vec2f"),
        "player_respawn": parse_with_struct(stream, "vec2f"),
        "respawn_in_world": parse_with_struct(stream, "bool"),
        "world_properties": parse_json(stream),
        "dungeon_id_gravity": parse_hashmap(stream, lambda x: parse_with_struct(x, "uint16"),
                                            lambda x: parse_with_struct(x, "float")),
        "dungeon_id_breathable": parse_hashmap(stream, lambda x: parse_with_struct(x, "uint16"),
                                               lambda x: parse_with_struct(x, "bool")),
        "protected_dungeon_ids": parse_set(stream, lambda x: parse_with_struct(x, "uint16")),
        "client_id": parse_with_struct(stream, "uint16"),
        "local_interpolation_mode": parse_with_struct(stream, "bool")
    }

# - Give item


def parse_give_item(stream: BinaryIO, _) -> Dict:
    return {
        "name": parse_utf8_string(stream),
        "count": parse_vlq(stream),
        "parameters": parse_json(stream)
    }


def build_give_item(obj: Dict, _) -> bytes:
    return build_utf8_string(obj["name"]) + build_vlq(obj["count"]) + build_json(obj["parameters"])

# World bidirectional
# - Step update


def parse_step_update(stream: BinaryIO, _) -> Dict:
    return {"remote_step": parse_with_struct(stream, "uint64")}

# Parsing function dispatch thing


parse_map = {
    # Simple format here, key is a PacketType (I personally try to keep this in the order of the Enum)
    # Value is a pair of functions, [0] is for reading, [1] is for writing
    # Slap a None in there if you don't have one of these
    PacketType.PROTOCOL_REQUEST: (parse_protocol_request, None),
    PacketType.PROTOCOL_RESPONSE: (parse_protocol_response, None),
    PacketType.SERVER_DISCONNECT: (parse_server_disconnect, build_server_disconnect),
    PacketType.CONNECT_SUCCESS: (parse_connect_success, build_connect_success),
    PacketType.CONNECT_FAILURE: (parse_connect_failure, build_connect_failure),
    PacketType.HANDSHAKE_CHALLENGE: (parse_handshake_challenge, None),
    PacketType.CHAT_RECEIVED: (parse_chat_received, build_chat_received),
    PacketType.UNIVERSE_TIME_UPDATE: (parse_universe_time_update, build_universe_time_update),
    PacketType.PLAYER_WARP_RESULT: (parse_player_warp_result, build_player_warp_result),
    PacketType.FLY_SHIP: (parse_fly_ship, build_fly_ship),
    PacketType.CHAT_SENT: (parse_chat_send, build_chat_send),
    PacketType.CLIENT_CONNECT: (parse_client_connect, None),
    PacketType.HANDSHAKE_RESPONSE: (parse_handshake_response, None),
    PacketType.PLAYER_WARP: (parse_player_warp, build_player_warp),
    PacketType.WORLD_START: (parse_world_start, None),
    PacketType.STEP_UPDATE: (parse_step_update, None)
}

c_parse_map = {
    # Eventually this is gonna import stuff from the C Parser in the same structure as parse_map
}


try:
    import starrypy.c_parser as cparse
    parse_map.update(c_parse_map)
except ImportError:
    pass


async def parse_packet(packet):
    """
    Takes an input packet, parses it, and returns the packet with the parsed data attached.
    :param packet: A Packet object.
    :return: Packet: The input Packet, but with parsed data added, if applicable.
    """
    parse_funcs = parse_map.get(packet.type, None)
    if parse_funcs is None:
        packet.parsed_data = {}
    else:
        packet_hash = hash(packet)
        if packet_hash in _cache:
            packet.parsed_data = _cache[packet_hash].get()
            parser_logger.debug(f"Accessed cached packet with hash {packet_hash}.")
            return packet
        try:
            packet.parsed_data = parse_funcs[0](io.BytesIO(packet.data), packet.direction)
            _cache[packet_hash] = CachedPacket(packet.parsed_data)
            parser_logger.debug(f"Cached packet with hash {packet_hash}.")
        except IndexError:
            packet.parsed_data = {}
    return packet


async def build_packet(packet):
    """
    Takes an input packet and builds a new raw data string out of the parsed data attached.
    :param packet: A Packet object that's been parsed.
    :return: Packet: The input Packet, with the data, size, and original_data updated to match the parsed data
    """
    parse_funcs = parse_map.get(packet.type, None)
    if parse_funcs is None:
        raise NotImplementedError
    else:
        try:
            packet.data = parse_funcs[1](packet.parsed_data, packet.direction)
            packet.size = len(packet.data)
            if packet.compressed:
                size_bytes = build_signed_vlq(-packet.size)
                data_bytes = zlib.compress(packet.data)
            else:
                size_bytes = build_signed_vlq(packet.size)
                data_bytes = packet.data
            packet.original_data = b"".join((build_byte(packet.type), size_bytes, data_bytes))
        except IndexError:
            raise NotImplementedError
        return packet


async def reap_packets(reap_time):
    # noinspection PyBroadException
    try:
        while True:
            await sleep(reap_time)
            for p_hash, packet in _cache.copy().items():
                if packet.reap_check():
                    del _cache[p_hash]
    except Exception:
        parser_logger.exception("Exception occurred while reaping packets.", exc_info=True)


class CachedPacket:

    def __init__(self, parsed_data):
        self._count = 1
        self._parsed_data = parsed_data

    def get(self):
        self._count += 1
        return self._parsed_data.copy()

    def reap_check(self):
        self._count -= 1
        return self._count <= 0<|MERGE_RESOLUTION|>--- conflicted
+++ resolved
@@ -4,8 +4,8 @@
 import zlib
 from asyncio import sleep
 from binascii import hexlify, unhexlify
-<<<<<<< HEAD
 from typing import BinaryIO, Callable, List, Dict, Any, Union, Hashable, Optional
+
 from .enums import PacketType, WarpType, WarpWorldType, SystemLocationType
 
 
@@ -13,12 +13,6 @@
 parser_logger = logging.getLogger("starrypy.parser")
 
 JsonType = Union[None, bool, int, float, str, List["JsonType"], Dict[str, "JsonType"]]
-=======
-
-from .enums import PacketType
-# from .packet import Packet
-
->>>>>>> 80065470
 
 # Some structs, pre-built for performance
 
